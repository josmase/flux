--- conflicted
+++ resolved
@@ -11,11 +11,7 @@
         spec:
           containers:
             - name: renovate
-<<<<<<< HEAD
-              image: artifactory.local.hejsan.xyz/docker/renovate/renovate:38.142.7@sha256:8327ee1726142dcc504d349d84c0e7f41656867e598ea7669bb7cf23786610a2
-=======
               image: artifactory.local.hejsan.xyz/docker/renovate/renovate:39.26.3@sha256:60c8adbdc8d9732c244d77ec6e9c997723eedd9ebf3608c6cf90bab783a2b1bc
->>>>>>> e7df158e
               volumeMounts:
                 - mountPath: /usr/src/app/
                   name: config
